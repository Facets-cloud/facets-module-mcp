--- conflicted
+++ resolved
@@ -648,21 +648,13 @@
             "error": error_message
         }, indent=2)
 
-<<<<<<< HEAD
-=======
-
->>>>>>> a0b6200b
 @mcp.tool()
 def write_generic_file(module_path: str, file_name: str, content: str) -> str:
     """
     Writes a generic file to the module directory, except for .tf files, facets.yaml, or README.md.
     Fails if trying to write a forbidden file. Checks working directory as in other tools.
-<<<<<<< HEAD
-
-    Can be used to add supporting files like python or bash scripts if needed by the module.
-=======
+
     Can be used to add supporting files like Python or Bash scripts if needed by the module.
->>>>>>> a0b6200b
 
     Args:
         module_path (str): Path to the module directory.
